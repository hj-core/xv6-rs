<?xml version="1.0" encoding="UTF-8"?>
<project version="4">
  <component name="AutoImportSettings">
    <option name="autoReloadType" value="ALL" />
  </component>
  <component name="CargoProjects">
    <cargoProject FILE="$PROJECT_DIR$/Cargo.toml" />
  </component>
  <component name="ChangeListManager">
<<<<<<< HEAD
    <list default="true" id="79d91817-cab6-48db-8c64-627b37812669" name="Changes" comment="">
      <change afterPath="$PROJECT_DIR$/src/kernel/spinlock.rs" afterDir="false" />
      <change beforePath="$PROJECT_DIR$/.idea/workspace.xml" beforeDir="false" afterPath="$PROJECT_DIR$/.idea/workspace.xml" afterDir="false" />
      <change beforePath="$PROJECT_DIR$/boot4" beforeDir="false" afterPath="$PROJECT_DIR$/boot4" afterDir="false" />
      <change beforePath="$PROJECT_DIR$/src/kernel.rs" beforeDir="false" afterPath="$PROJECT_DIR$/src/kernel.rs" afterDir="false" />
      <change beforePath="$PROJECT_DIR$/src/kernel/uart.rs" beforeDir="false" afterPath="$PROJECT_DIR$/src/kernel/uart.rs" afterDir="false" />
    </list>
=======
    <list default="true" id="79d91817-cab6-48db-8c64-627b37812669" name="Changes" comment="Config M-mode: disable paging" />
>>>>>>> cd677b8c
    <option name="SHOW_DIALOG" value="false" />
    <option name="HIGHLIGHT_CONFLICTS" value="true" />
    <option name="HIGHLIGHT_NON_ACTIVE_CHANGELIST" value="false" />
    <option name="LAST_RESOLUTION" value="IGNORE" />
  </component>
  <component name="ExecutionTargetManager" SELECTED_TARGET="RsBuildProfile:dev" />
  <component name="FileTemplateManagerImpl">
    <option name="RECENT_TEMPLATES">
      <list>
        <option value="Rust File" />
      </list>
    </option>
  </component>
  <component name="FormatOnSaveOptions">
    <option name="myRunOnSave" value="true" />
  </component>
  <component name="Git.Settings">
    <excluded-from-favorite>
      <branch-storage>
        <map>
          <entry type="LOCAL">
            <value>
              <list>
                <branch-info repo="$PROJECT_DIR$" source="master" />
              </list>
            </value>
          </entry>
          <entry type="REMOTE">
            <value>
              <list>
                <branch-info repo="$PROJECT_DIR$" source="origin/master" />
              </list>
            </value>
          </entry>
        </map>
      </branch-storage>
    </excluded-from-favorite>
    <option name="RECENT_BRANCH_BY_REPOSITORY">
      <map>
        <entry key="$PROJECT_DIR$" value="master" />
      </map>
    </option>
    <option name="RECENT_GIT_ROOT_PATH" value="$PROJECT_DIR$" />
  </component>
  <component name="GitHubPullRequestSearchHistory">{
  &quot;lastFilter&quot;: {
    &quot;state&quot;: &quot;OPEN&quot;,
    &quot;assignee&quot;: &quot;hj-core&quot;
  }
}</component>
  <component name="GitRewordedCommitMessages">
<<<<<<< HEAD
    <option name="onto" value="512973a38abc6a3a1bb0bf2bd2ee216f376fd03f" />
=======
    <option name="commitMessagesMapping">
      <RewordedCommitMessageMapping>
        <option name="originalMessage" value="Add README.md" />
        <option name="rewordedMessage" value="Add README.md" />
      </RewordedCommitMessageMapping>
    </option>
    <option name="currentCommit" value="1" />
    <option name="onto" value="068a24388b3694e9026a461db64fc60e5bddab71" />
>>>>>>> cd677b8c
  </component>
  <component name="GithubPullRequestsUISettings">{
  &quot;selectedUrlAndAccountId&quot;: {
    &quot;url&quot;: &quot;https://github.com/hj-core/xv6-rs.git&quot;,
    &quot;accountId&quot;: &quot;5c7a7eec-58ac-47cc-a66f-0e0a2d58d92a&quot;
  }
}</component>
  <component name="JsbtTreeLayoutManager">
    <layout place="tools.popupGrunt">
      <scroll-view-position x="0" y="0" />
    </layout>
  </component>
  <component name="MacroExpansionManager">
    <option name="directoryName" value="vK8Gpbqi" />
  </component>
  <component name="OptimizeOnSaveOptions">
    <option name="myRunOnSave" value="true" />
  </component>
<<<<<<< HEAD
  <component name="ProblemsViewState">
    <option name="selectedTabId" value="ProjectErrors" />
  </component>
=======
>>>>>>> cd677b8c
  <component name="ProjectColorInfo">{
  &quot;associatedIndex&quot;: 2
}</component>
  <component name="ProjectId" id="2qIGYWHt0oeV4BP9zHRomrfRJ7E" />
  <component name="ProjectViewState">
    <option name="compactDirectories" value="true" />
    <option name="hideEmptyMiddlePackages" value="true" />
    <option name="showLibraryContents" value="true" />
  </component>
<<<<<<< HEAD
  <component name="PropertiesComponent">{
  &quot;keyToString&quot;: {
    &quot;Cargo.Run xv6-rs.executor&quot;: &quot;Run&quot;,
    &quot;RunOnceActivity.ShowReadmeOnStart&quot;: &quot;true&quot;,
    &quot;RunOnceActivity.git.unshallow&quot;: &quot;true&quot;,
    &quot;RunOnceActivity.rust.reset.selective.auto.import&quot;: &quot;true&quot;,
    &quot;git-widget-placeholder&quot;: &quot;hj-core&quot;,
    &quot;ignore.virus.scanning.warn.message&quot;: &quot;true&quot;,
    &quot;last_opened_file_path&quot;: &quot;//wsl$/Debian/home/hj-core/RustProjects/xv6-rs/src&quot;,
    &quot;node.js.detected.package.eslint&quot;: &quot;true&quot;,
    &quot;node.js.detected.package.tslint&quot;: &quot;true&quot;,
    &quot;node.js.selected.package.eslint&quot;: &quot;(autodetect)&quot;,
    &quot;node.js.selected.package.tslint&quot;: &quot;(autodetect)&quot;,
    &quot;nodejs_package_manager_path&quot;: &quot;npm&quot;,
    &quot;org.rust.cargo.project.model.PROJECT_DISCOVERY&quot;: &quot;true&quot;,
    &quot;org.rust.cargo.project.model.impl.CargoExternalSystemProjectAware.subscribe.first.balloon&quot;: &quot;&quot;,
    &quot;org.rust.first.attach.projects&quot;: &quot;true&quot;,
    &quot;settings.editor.selected.configurable&quot;: &quot;language.rust&quot;,
    &quot;vue.rearranger.settings.migration&quot;: &quot;true&quot;
  }
}</component>
=======
  <component name="PropertiesComponent"><![CDATA[{
  "keyToString": {
    "Cargo.Run xv6-rs.executor": "Run",
    "RunOnceActivity.ShowReadmeOnStart": "true",
    "RunOnceActivity.git.unshallow": "true",
    "RunOnceActivity.rust.reset.selective.auto.import": "true",
    "git-widget-placeholder": "machine",
    "ignore.virus.scanning.warn.message": "true",
    "last_opened_file_path": "//wsl$/Debian/home/hj-core/RustProjects/xv6-rs/src",
    "node.js.detected.package.eslint": "true",
    "node.js.detected.package.tslint": "true",
    "node.js.selected.package.eslint": "(autodetect)",
    "node.js.selected.package.tslint": "(autodetect)",
    "nodejs_package_manager_path": "npm",
    "org.rust.cargo.project.model.PROJECT_DISCOVERY": "true",
    "org.rust.cargo.project.model.impl.CargoExternalSystemProjectAware.subscribe.first.balloon": "",
    "org.rust.first.attach.projects": "true",
    "settings.editor.selected.configurable": "settings.sync",
    "vue.rearranger.settings.migration": "true"
  }
}]]></component>
>>>>>>> cd677b8c
  <component name="RecentsManager">
    <key name="MoveFile.RECENT_KEYS">
      <recent name="\\wsl$\Debian\home\hj-core\RustProjects\xv6-rs" />
      <recent name="\\wsl$\Debian\home\hj-core\RustProjects\xv6-rs\src" />
    </key>
  </component>
  <component name="RsExternalLinterProjectSettings">
    <option name="runOnTheFly" value="true" />
    <option name="tool" value="Clippy" />
  </component>
  <component name="RunManager" selected="Cargo.Run xv6-rs">
    <configuration name="Run xv6-rs" type="CargoCommandRunConfiguration" factoryName="Cargo Command">
      <option name="buildProfileId" value="dev" />
      <option name="command" value="run --package xv6-rs --bin xv6-rs" />
      <option name="workingDirectory" value="file://$PROJECT_DIR$" />
      <envs />
      <option name="emulateTerminal" value="true" />
      <option name="channel" value="DEFAULT" />
      <option name="requiredFeatures" value="true" />
      <option name="allFeatures" value="false" />
      <option name="withSudo" value="false" />
      <option name="buildTarget" value="REMOTE" />
      <option name="backtrace" value="SHORT" />
      <option name="isRedirectInput" value="false" />
      <option name="redirectInputPath" value="" />
      <method v="2">
        <option name="CARGO.BUILD_TASK_PROVIDER" enabled="true" />
      </method>
    </configuration>
    <configuration name="Test xv6-rs" type="CargoCommandRunConfiguration" factoryName="Cargo Command">
      <option name="command" value="test --workspace" />
      <option name="workingDirectory" value="file://$PROJECT_DIR$" />
      <envs />
      <option name="emulateTerminal" value="true" />
      <option name="channel" value="DEFAULT" />
      <option name="requiredFeatures" value="true" />
      <option name="allFeatures" value="false" />
      <option name="withSudo" value="false" />
      <option name="buildTarget" value="REMOTE" />
      <option name="backtrace" value="SHORT" />
      <option name="isRedirectInput" value="false" />
      <option name="redirectInputPath" value="" />
      <method v="2">
        <option name="CARGO.BUILD_TASK_PROVIDER" enabled="true" />
      </method>
    </configuration>
  </component>
  <component name="RustProjectSettings">
    <option name="toolchainHomeDirectory" value="$PROJECT_DIR$/../../.cargo/bin" />
  </component>
  <component name="SpellCheckerSettings" RuntimeDictionaries="0" Folders="0" CustomDictionaries="0" DefaultDictionary="application-level" UseSingleDictionary="true" transferred="true" />
  <component name="TaskManager">
    <task active="true" id="Default" summary="Default task">
      <changelist id="79d91817-cab6-48db-8c64-627b37812669" name="Changes" comment="" />
      <created>1734342723293</created>
      <option name="number" value="Default" />
      <option name="presentableId" value="Default" />
      <updated>1734342723293</updated>
      <workItem from="1734342724476" duration="79000" />
      <workItem from="1734342815218" duration="398000" />
      <workItem from="1734345880666" duration="3870000" />
      <workItem from="1734351208397" duration="641000" />
      <workItem from="1734351925311" duration="367000" />
      <workItem from="1734355946626" duration="302000" />
      <workItem from="1734406627358" duration="1108000" />
      <workItem from="1734408039681" duration="8379000" />
      <workItem from="1734486748544" duration="6000" />
      <workItem from="1734489920337" duration="607000" />
      <workItem from="1734504012243" duration="20513000" />
      <workItem from="1734531109165" duration="1478000" />
<<<<<<< HEAD
      <workItem from="1734760388940" duration="1688000" />
      <workItem from="1734763076063" duration="7396000" />
      <workItem from="1734797169158" duration="652000" />
      <workItem from="1734798335072" duration="653000" />
      <workItem from="1734832091990" duration="2800000" />
      <workItem from="1734871803622" duration="3828000" />
      <workItem from="1734878143300" duration="207000" />
    </task>
    <task id="LOCAL-00001" summary="Config M-mode: disable paging">
      <option name="closed" value="true" />
      <created>1734704355198</created>
      <option name="number" value="00001" />
      <option name="presentableId" value="LOCAL-00001" />
      <option name="project" value="LOCAL" />
      <updated>1734704355198</updated>
    </task>
    <task id="LOCAL-00002" summary="Config M-mode: set up timer interrupts">
      <option name="closed" value="true" />
      <created>1734704559346</created>
      <option name="number" value="00002" />
      <option name="presentableId" value="LOCAL-00002" />
      <option name="project" value="LOCAL" />
      <updated>1734704559346</updated>
    </task>
    <task id="LOCAL-00003" summary="comment">
      <option name="closed" value="true" />
      <created>1734791367253</created>
      <option name="number" value="00003" />
      <option name="presentableId" value="LOCAL-00003" />
      <option name="project" value="LOCAL" />
      <updated>1734791367253</updated>
    </task>
    <task id="LOCAL-00004" summary="comment">
      <option name="closed" value="true" />
      <created>1734832903667</created>
      <option name="number" value="00004" />
      <option name="presentableId" value="LOCAL-00004" />
      <option name="project" value="LOCAL" />
      <updated>1734832903667</updated>
    </task>
    <option name="localTasksCounter" value="5" />
=======
    </task>
    <task id="LOCAL-00001" summary="Config M-mode: disable paging">
      <option name="closed" value="true" />
      <created>1734704355198</created>
      <option name="number" value="00001" />
      <option name="presentableId" value="LOCAL-00001" />
      <option name="project" value="LOCAL" />
      <updated>1734704355198</updated>
    </task>
    <task id="LOCAL-00002" summary="Config M-mode: set up timer interrupts">
      <option name="closed" value="true" />
      <created>1734704559346</created>
      <option name="number" value="00002" />
      <option name="presentableId" value="LOCAL-00002" />
      <option name="project" value="LOCAL" />
      <updated>1734704559346</updated>
    </task>
    <option name="localTasksCounter" value="3" />
>>>>>>> cd677b8c
    <servers />
  </component>
  <component name="TypeScriptGeneratedFilesManager">
    <option name="version" value="3" />
  </component>
  <component name="UnknownFeatures">
    <option featureType="com.intellij.fileTypeFactory" implementationName="*.s" />
  </component>
  <component name="Vcs.Log.Tabs.Properties">
    <option name="RECENT_FILTERS">
      <map>
        <entry key="Branch">
          <value>
            <list>
              <RecentGroup>
                <option name="FILTER_VALUES">
                  <option value="stable" />
                </option>
              </RecentGroup>
            </list>
          </value>
        </entry>
      </map>
    </option>
    <option name="TAB_STATES">
      <map>
        <entry key="MAIN">
          <value>
<<<<<<< HEAD
            <State />
=======
            <State>
              <option name="FILTERS">
                <map>
                  <entry key="branch">
                    <value>
                      <list>
                        <option value="working" />
                      </list>
                    </value>
                  </entry>
                </map>
              </option>
            </State>
>>>>>>> cd677b8c
          </value>
        </entry>
      </map>
    </option>
  </component>
  <component name="VcsManagerConfiguration">
    <MESSAGE value="Add README.md" />
    <MESSAGE value="Config M-mode: disable paging" />
    <MESSAGE value="Config M-mode: set up timer interrupts" />
<<<<<<< HEAD
    <MESSAGE value="Fixup! Config M-mode: remove duplicated call&#10;&#10;machine::store_mhartid_to_tp is called twice.&#10;(cherry picked from commit 22cf34d8e36985f6ea5f725d971d1baec3c6d727)" />
    <MESSAGE value="Fixup! Config M-mode: remove duplicated call&#10;&#10;machine::store_mhartid_to_tp is called twice.&#10;(cherry picked from commit 22cf34d8e36985f6ea5f725d971d1baec3c6d727)" />
    <MESSAGE value="Revert &quot;Fixup! Config S-mode: remove duplicated call&quot;&#10;&#10;This reverts commit 22cf34d8e36985f6ea5f725d971d1baec3c6d727.&#10;Reason: wrong commit message." />
    <MESSAGE value="Revert &quot;Fixup! Config S-mode: remove duplicated call&quot;&#10;&#10;This reverts commit 22cf34d8e36985f6ea5f725d971d1baec3c6d727.&#10;Reason: wrong commit message." />
    <MESSAGE value="comment" />
    <MESSAGE value="Move up fun/s-mode manage all memories&#10;&#10;Make relevant items closer while retaining the validity." />
    <MESSAGE value="Move up fun/s-mode manage all memories&#10;&#10;Make relevant items closer while retaining the validity." />
    <MESSAGE value="Expose read/write to the UART registers" />
    <MESSAGE value="Expose read/write to the UART registers" />
    <option name="LAST_COMMIT_MESSAGE" value="Expose read/write to the UART registers" />
=======
    <option name="LAST_COMMIT_MESSAGE" value="Config M-mode: set up timer interrupts" />
>>>>>>> cd677b8c
  </component>
</project><|MERGE_RESOLUTION|>--- conflicted
+++ resolved
@@ -7,17 +7,7 @@
     <cargoProject FILE="$PROJECT_DIR$/Cargo.toml" />
   </component>
   <component name="ChangeListManager">
-<<<<<<< HEAD
-    <list default="true" id="79d91817-cab6-48db-8c64-627b37812669" name="Changes" comment="">
-      <change afterPath="$PROJECT_DIR$/src/kernel/spinlock.rs" afterDir="false" />
-      <change beforePath="$PROJECT_DIR$/.idea/workspace.xml" beforeDir="false" afterPath="$PROJECT_DIR$/.idea/workspace.xml" afterDir="false" />
-      <change beforePath="$PROJECT_DIR$/boot4" beforeDir="false" afterPath="$PROJECT_DIR$/boot4" afterDir="false" />
-      <change beforePath="$PROJECT_DIR$/src/kernel.rs" beforeDir="false" afterPath="$PROJECT_DIR$/src/kernel.rs" afterDir="false" />
-      <change beforePath="$PROJECT_DIR$/src/kernel/uart.rs" beforeDir="false" afterPath="$PROJECT_DIR$/src/kernel/uart.rs" afterDir="false" />
-    </list>
-=======
     <list default="true" id="79d91817-cab6-48db-8c64-627b37812669" name="Changes" comment="Config M-mode: disable paging" />
->>>>>>> cd677b8c
     <option name="SHOW_DIALOG" value="false" />
     <option name="HIGHLIGHT_CONFLICTS" value="true" />
     <option name="HIGHLIGHT_NON_ACTIVE_CHANGELIST" value="false" />
@@ -69,9 +59,6 @@
   }
 }</component>
   <component name="GitRewordedCommitMessages">
-<<<<<<< HEAD
-    <option name="onto" value="512973a38abc6a3a1bb0bf2bd2ee216f376fd03f" />
-=======
     <option name="commitMessagesMapping">
       <RewordedCommitMessageMapping>
         <option name="originalMessage" value="Add README.md" />
@@ -80,7 +67,6 @@
     </option>
     <option name="currentCommit" value="1" />
     <option name="onto" value="068a24388b3694e9026a461db64fc60e5bddab71" />
->>>>>>> cd677b8c
   </component>
   <component name="GithubPullRequestsUISettings">{
   &quot;selectedUrlAndAccountId&quot;: {
@@ -99,12 +85,6 @@
   <component name="OptimizeOnSaveOptions">
     <option name="myRunOnSave" value="true" />
   </component>
-<<<<<<< HEAD
-  <component name="ProblemsViewState">
-    <option name="selectedTabId" value="ProjectErrors" />
-  </component>
-=======
->>>>>>> cd677b8c
   <component name="ProjectColorInfo">{
   &quot;associatedIndex&quot;: 2
 }</component>
@@ -114,29 +94,6 @@
     <option name="hideEmptyMiddlePackages" value="true" />
     <option name="showLibraryContents" value="true" />
   </component>
-<<<<<<< HEAD
-  <component name="PropertiesComponent">{
-  &quot;keyToString&quot;: {
-    &quot;Cargo.Run xv6-rs.executor&quot;: &quot;Run&quot;,
-    &quot;RunOnceActivity.ShowReadmeOnStart&quot;: &quot;true&quot;,
-    &quot;RunOnceActivity.git.unshallow&quot;: &quot;true&quot;,
-    &quot;RunOnceActivity.rust.reset.selective.auto.import&quot;: &quot;true&quot;,
-    &quot;git-widget-placeholder&quot;: &quot;hj-core&quot;,
-    &quot;ignore.virus.scanning.warn.message&quot;: &quot;true&quot;,
-    &quot;last_opened_file_path&quot;: &quot;//wsl$/Debian/home/hj-core/RustProjects/xv6-rs/src&quot;,
-    &quot;node.js.detected.package.eslint&quot;: &quot;true&quot;,
-    &quot;node.js.detected.package.tslint&quot;: &quot;true&quot;,
-    &quot;node.js.selected.package.eslint&quot;: &quot;(autodetect)&quot;,
-    &quot;node.js.selected.package.tslint&quot;: &quot;(autodetect)&quot;,
-    &quot;nodejs_package_manager_path&quot;: &quot;npm&quot;,
-    &quot;org.rust.cargo.project.model.PROJECT_DISCOVERY&quot;: &quot;true&quot;,
-    &quot;org.rust.cargo.project.model.impl.CargoExternalSystemProjectAware.subscribe.first.balloon&quot;: &quot;&quot;,
-    &quot;org.rust.first.attach.projects&quot;: &quot;true&quot;,
-    &quot;settings.editor.selected.configurable&quot;: &quot;language.rust&quot;,
-    &quot;vue.rearranger.settings.migration&quot;: &quot;true&quot;
-  }
-}</component>
-=======
   <component name="PropertiesComponent"><![CDATA[{
   "keyToString": {
     "Cargo.Run xv6-rs.executor": "Run",
@@ -158,7 +115,6 @@
     "vue.rearranger.settings.migration": "true"
   }
 }]]></component>
->>>>>>> cd677b8c
   <component name="RecentsManager">
     <key name="MoveFile.RECENT_KEYS">
       <recent name="\\wsl$\Debian\home\hj-core\RustProjects\xv6-rs" />
@@ -229,49 +185,6 @@
       <workItem from="1734489920337" duration="607000" />
       <workItem from="1734504012243" duration="20513000" />
       <workItem from="1734531109165" duration="1478000" />
-<<<<<<< HEAD
-      <workItem from="1734760388940" duration="1688000" />
-      <workItem from="1734763076063" duration="7396000" />
-      <workItem from="1734797169158" duration="652000" />
-      <workItem from="1734798335072" duration="653000" />
-      <workItem from="1734832091990" duration="2800000" />
-      <workItem from="1734871803622" duration="3828000" />
-      <workItem from="1734878143300" duration="207000" />
-    </task>
-    <task id="LOCAL-00001" summary="Config M-mode: disable paging">
-      <option name="closed" value="true" />
-      <created>1734704355198</created>
-      <option name="number" value="00001" />
-      <option name="presentableId" value="LOCAL-00001" />
-      <option name="project" value="LOCAL" />
-      <updated>1734704355198</updated>
-    </task>
-    <task id="LOCAL-00002" summary="Config M-mode: set up timer interrupts">
-      <option name="closed" value="true" />
-      <created>1734704559346</created>
-      <option name="number" value="00002" />
-      <option name="presentableId" value="LOCAL-00002" />
-      <option name="project" value="LOCAL" />
-      <updated>1734704559346</updated>
-    </task>
-    <task id="LOCAL-00003" summary="comment">
-      <option name="closed" value="true" />
-      <created>1734791367253</created>
-      <option name="number" value="00003" />
-      <option name="presentableId" value="LOCAL-00003" />
-      <option name="project" value="LOCAL" />
-      <updated>1734791367253</updated>
-    </task>
-    <task id="LOCAL-00004" summary="comment">
-      <option name="closed" value="true" />
-      <created>1734832903667</created>
-      <option name="number" value="00004" />
-      <option name="presentableId" value="LOCAL-00004" />
-      <option name="project" value="LOCAL" />
-      <updated>1734832903667</updated>
-    </task>
-    <option name="localTasksCounter" value="5" />
-=======
     </task>
     <task id="LOCAL-00001" summary="Config M-mode: disable paging">
       <option name="closed" value="true" />
@@ -290,7 +203,6 @@
       <updated>1734704559346</updated>
     </task>
     <option name="localTasksCounter" value="3" />
->>>>>>> cd677b8c
     <servers />
   </component>
   <component name="TypeScriptGeneratedFilesManager">
@@ -319,9 +231,6 @@
       <map>
         <entry key="MAIN">
           <value>
-<<<<<<< HEAD
-            <State />
-=======
             <State>
               <option name="FILTERS">
                 <map>
@@ -335,7 +244,6 @@
                 </map>
               </option>
             </State>
->>>>>>> cd677b8c
           </value>
         </entry>
       </map>
@@ -345,19 +253,6 @@
     <MESSAGE value="Add README.md" />
     <MESSAGE value="Config M-mode: disable paging" />
     <MESSAGE value="Config M-mode: set up timer interrupts" />
-<<<<<<< HEAD
-    <MESSAGE value="Fixup! Config M-mode: remove duplicated call&#10;&#10;machine::store_mhartid_to_tp is called twice.&#10;(cherry picked from commit 22cf34d8e36985f6ea5f725d971d1baec3c6d727)" />
-    <MESSAGE value="Fixup! Config M-mode: remove duplicated call&#10;&#10;machine::store_mhartid_to_tp is called twice.&#10;(cherry picked from commit 22cf34d8e36985f6ea5f725d971d1baec3c6d727)" />
-    <MESSAGE value="Revert &quot;Fixup! Config S-mode: remove duplicated call&quot;&#10;&#10;This reverts commit 22cf34d8e36985f6ea5f725d971d1baec3c6d727.&#10;Reason: wrong commit message." />
-    <MESSAGE value="Revert &quot;Fixup! Config S-mode: remove duplicated call&quot;&#10;&#10;This reverts commit 22cf34d8e36985f6ea5f725d971d1baec3c6d727.&#10;Reason: wrong commit message." />
-    <MESSAGE value="comment" />
-    <MESSAGE value="Move up fun/s-mode manage all memories&#10;&#10;Make relevant items closer while retaining the validity." />
-    <MESSAGE value="Move up fun/s-mode manage all memories&#10;&#10;Make relevant items closer while retaining the validity." />
-    <MESSAGE value="Expose read/write to the UART registers" />
-    <MESSAGE value="Expose read/write to the UART registers" />
-    <option name="LAST_COMMIT_MESSAGE" value="Expose read/write to the UART registers" />
-=======
     <option name="LAST_COMMIT_MESSAGE" value="Config M-mode: set up timer interrupts" />
->>>>>>> cd677b8c
   </component>
 </project>